[package]
name = "symbolicator"
version = "0.5.1"
authors = ["Sentry <hello@getsentry.com>"]
edition = "2021"
license = "MIT"

[features]
https = ["axum-server/tls-rustls", "symbolicator-service/https"]

[dependencies]
anyhow = "1.0.57"
<<<<<<< HEAD
aws-config = "0.51.0"
aws-types = { version = "0.51.0", features = ["hardcoded-credentials"] }
aws-sdk-s3 = "0.21.0"
aws-smithy-http = "0.51.0"
apple-crash-report-parser = "0.5.0"
async-trait = "0.1.53"
axum = { version = "0.5.4", features = ["multipart"] }
axum-server = "0.4.2"
backtrace = "0.3.65"
base64 = "0.13.0"
cadence = "0.29.0"
chrono = { version = "0.4.19", features = ["serde"] }
=======
axum = { version = "0.5.4", features = ["multipart"] }
axum-server = { version = "0.4.0" }
>>>>>>> 10a7078a
console = "0.15.0"
futures = "0.3.12"
hostname = "0.3.1"
<<<<<<< HEAD
humantime-serde = "1.1.1"
ipnetwork = "0.20.0"
jsonwebtoken = "8.1.0"
lazy_static = "1.4.0"
lru = "0.8.0"
minidump = "0.14.0"
minidump-processor = "0.14.0"
num_cpus = "1.13.0"
parking_lot = "0.12.0"
regex = "1.5.5"
reqwest = { version = "0.11.0", features = ["gzip", "json", "stream", "trust-dns"] }
sentry = { version = "0.27.0", features = ["anyhow", "debug-images", "log", "tracing"] }
sentry-tower = { version = "0.27.0", features = ["http"] }
=======
sentry = { version = "0.28.0", features = ["anyhow", "debug-images", "tracing", "tower", "tower-http"] }
>>>>>>> 10a7078a
serde = { version = "1.0.137", features = ["derive", "rc"] }
serde_json = "1.0.81"
structopt = "0.3.21"
symbolic = "10.0.0"
symbolicator-service = { path = "../symbolicator-service" }
symbolicator-sources = { path = "../symbolicator-sources" }
tempfile = "3.2.0"
tokio = { version = "1.18.1", features = ["rt-multi-thread", "macros", "fs"] }
tokio-util = { version = "0.7.1", features = ["io"] }
tower = "0.4"
tower-layer = "0.3"
tokio-metrics = "0.1.0"
thiserror = "1.0.31"
tower-service = "0.3"
uuid = { version = "1.0.0", features = ["v4", "serde"] }
tracing = "0.1.34"
tracing-subscriber = { version = "0.3.11", features = ["tracing-log", "local-time", "env-filter", "json"] }

[dev-dependencies]
insta = { version = "1.18.0", features = ["redactions", "yaml"] }
reqwest = { version = "0.11.0", features = ["multipart"] }
symbolicator-test = { path = "../symbolicator-test" }

[target.'cfg(not(target_env = "msvc"))'.dependencies]
jemallocator = { version = "0.5", features = ["unprefixed_malloc_on_supported_platforms"] }<|MERGE_RESOLUTION|>--- conflicted
+++ resolved
@@ -10,43 +10,12 @@
 
 [dependencies]
 anyhow = "1.0.57"
-<<<<<<< HEAD
-aws-config = "0.51.0"
-aws-types = { version = "0.51.0", features = ["hardcoded-credentials"] }
-aws-sdk-s3 = "0.21.0"
-aws-smithy-http = "0.51.0"
-apple-crash-report-parser = "0.5.0"
-async-trait = "0.1.53"
 axum = { version = "0.5.4", features = ["multipart"] }
 axum-server = "0.4.2"
-backtrace = "0.3.65"
-base64 = "0.13.0"
-cadence = "0.29.0"
-chrono = { version = "0.4.19", features = ["serde"] }
-=======
-axum = { version = "0.5.4", features = ["multipart"] }
-axum-server = { version = "0.4.0" }
->>>>>>> 10a7078a
 console = "0.15.0"
 futures = "0.3.12"
 hostname = "0.3.1"
-<<<<<<< HEAD
-humantime-serde = "1.1.1"
-ipnetwork = "0.20.0"
-jsonwebtoken = "8.1.0"
-lazy_static = "1.4.0"
-lru = "0.8.0"
-minidump = "0.14.0"
-minidump-processor = "0.14.0"
-num_cpus = "1.13.0"
-parking_lot = "0.12.0"
-regex = "1.5.5"
-reqwest = { version = "0.11.0", features = ["gzip", "json", "stream", "trust-dns"] }
-sentry = { version = "0.27.0", features = ["anyhow", "debug-images", "log", "tracing"] }
-sentry-tower = { version = "0.27.0", features = ["http"] }
-=======
 sentry = { version = "0.28.0", features = ["anyhow", "debug-images", "tracing", "tower", "tower-http"] }
->>>>>>> 10a7078a
 serde = { version = "1.0.137", features = ["derive", "rc"] }
 serde_json = "1.0.81"
 structopt = "0.3.21"
