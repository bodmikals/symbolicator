--- conflicted
+++ resolved
@@ -35,14 +35,7 @@
 parking_lot = "0.12.0"
 regex = "1.5.5"
 reqwest = { version = "0.11.0", features = ["gzip", "json", "stream", "trust-dns"] }
-<<<<<<< HEAD
-rusoto_core = "0.48.0"
-rusoto_credential = "0.48.0"
-rusoto_s3 = "0.48.0"
 sentry = { version = "0.29.1", features = ["tracing"] }
-=======
-sentry = { version = "0.28.0", features = ["tracing"] }
->>>>>>> b13e06a6
 serde = { version = "1.0.137", features = ["derive", "rc"] }
 serde_json = "1.0.81"
 serde_yaml = "0.9.14"
